/*---------------------------------------------------------------------------------------------
 *  Copyright (c) Microsoft Corporation. All rights reserved.
 *  Licensed under the MIT License. See License.txt in the project root for license information.
 *--------------------------------------------------------------------------------------------*/
'use strict';

import * as nls from 'vs/nls';
import { IJSONSchema } from 'vs/base/common/jsonSchema';
import { ResolvedKeybinding, Keybinding } from 'vs/base/common/keyCodes';
import { OS, OperatingSystem } from 'vs/base/common/platform';
import { toDisposable } from 'vs/base/common/lifecycle';
import { ExtensionMessageCollector, ExtensionsRegistry } from 'vs/platform/extensions/common/extensionsRegistry';
import { Extensions, IJSONContributionRegistry } from 'vs/platform/jsonschemas/common/jsonContributionRegistry';
import { AbstractKeybindingService } from 'vs/platform/keybinding/common/abstractKeybindingService';
import { IStatusbarService } from 'vs/platform/statusbar/common/statusbar';
import { KeybindingResolver } from 'vs/platform/keybinding/common/keybindingResolver';
import { ICommandService } from 'vs/platform/commands/common/commands';
import { IKeybindingEvent, IUserFriendlyKeybinding, KeybindingSource, IKeyboardEvent } from 'vs/platform/keybinding/common/keybinding';
import { ContextKeyExpr, IContextKeyService } from 'vs/platform/contextkey/common/contextkey';
import { IKeybindingRule, IKeybindingItem, KeybindingsRegistry } from 'vs/platform/keybinding/common/keybindingsRegistry';
import { Registry } from 'vs/platform/platform';
import { ITelemetryService } from 'vs/platform/telemetry/common/telemetry';
import { keybindingsTelemetry } from 'vs/platform/telemetry/common/telemetryUtils';
import { IMessageService } from 'vs/platform/message/common/message';
import { ConfigWatcher } from 'vs/base/node/config';
import { IEnvironmentService } from 'vs/platform/environment/common/environment';
import * as dom from 'vs/base/browser/dom';
import { StandardKeyboardEvent } from 'vs/base/browser/keyboardEvent';
import { ResolvedKeybindingItem } from 'vs/platform/keybinding/common/resolvedKeybindingItem';
import { KeybindingIO, OutputBuilder } from 'vs/workbench/services/keybinding/common/keybindingIO';
import * as nativeKeymap from 'native-keymap';
import { IKeyboardMapper } from 'vs/workbench/services/keybinding/common/keyboardMapper';
import { WindowsKeyboardMapper, IWindowsKeyboardMapping } from 'vs/workbench/services/keybinding/common/windowsKeyboardMapper';
import { IMacLinuxKeyboardMapping, MacLinuxKeyboardMapper } from 'vs/workbench/services/keybinding/common/macLinuxKeyboardMapper';

function createKeyboardMapper(): IKeyboardMapper {
	if (OS === OperatingSystem.Windows) {
		const rawMappings = <IWindowsKeyboardMapping>nativeKeymap.getKeyMap();
		return new WindowsKeyboardMapper(rawMappings);
	}
	const rawMappings = <IMacLinuxKeyboardMapping>nativeKeymap.getKeyMap();
	return new MacLinuxKeyboardMapper(rawMappings, OS);
}

interface ContributedKeyBinding {
	command: string;
	key: string;
	when?: string;
	mac?: string;
	linux?: string;
	win?: string;
}

function isContributedKeyBindingsArray(thing: ContributedKeyBinding | ContributedKeyBinding[]): thing is ContributedKeyBinding[] {
	return Array.isArray(thing);
}

function isValidContributedKeyBinding(keyBinding: ContributedKeyBinding, rejects: string[]): boolean {
	if (!keyBinding) {
		rejects.push(nls.localize('nonempty', "expected non-empty value."));
		return false;
	}
	if (typeof keyBinding.command !== 'string') {
		rejects.push(nls.localize('requirestring', "property `{0}` is mandatory and must be of type `string`", 'command'));
		return false;
	}
	if (typeof keyBinding.key !== 'string') {
		rejects.push(nls.localize('requirestring', "property `{0}` is mandatory and must be of type `string`", 'key'));
		return false;
	}
	if (keyBinding.when && typeof keyBinding.when !== 'string') {
		rejects.push(nls.localize('optstring', "property `{0}` can be omitted or must be of type `string`", 'when'));
		return false;
	}
	if (keyBinding.mac && typeof keyBinding.mac !== 'string') {
		rejects.push(nls.localize('optstring', "property `{0}` can be omitted or must be of type `string`", 'mac'));
		return false;
	}
	if (keyBinding.linux && typeof keyBinding.linux !== 'string') {
		rejects.push(nls.localize('optstring', "property `{0}` can be omitted or must be of type `string`", 'linux'));
		return false;
	}
	if (keyBinding.win && typeof keyBinding.win !== 'string') {
		rejects.push(nls.localize('optstring', "property `{0}` can be omitted or must be of type `string`", 'win'));
		return false;
	}
	return true;
}

let keybindingType: IJSONSchema = {
	type: 'object',
	default: { command: '', key: '' },
	properties: {
		command: {
			description: nls.localize('vscode.extension.contributes.keybindings.command', 'Identifier of the command to run when keybinding is triggered.'),
			type: 'string'
		},
		key: {
			description: nls.localize('vscode.extension.contributes.keybindings.key', 'Key or key sequence (separate keys with plus-sign and sequences with space, e.g Ctrl+O and Ctrl+L L for a chord'),
			type: 'string'
		},
		mac: {
			description: nls.localize('vscode.extension.contributes.keybindings.mac', 'Mac specific key or key sequence.'),
			type: 'string'
		},
		linux: {
			description: nls.localize('vscode.extension.contributes.keybindings.linux', 'Linux specific key or key sequence.'),
			type: 'string'
		},
		win: {
			description: nls.localize('vscode.extension.contributes.keybindings.win', 'Windows specific key or key sequence.'),
			type: 'string'
		},
		when: {
			description: nls.localize('vscode.extension.contributes.keybindings.when', 'Condition when the key is active.'),
			type: 'string'
		}
	}
};

let keybindingsExtPoint = ExtensionsRegistry.registerExtensionPoint<ContributedKeyBinding | ContributedKeyBinding[]>('keybindings', [], {
	description: nls.localize('vscode.extension.contributes.keybindings', "Contributes keybindings."),
	oneOf: [
		keybindingType,
		{
			type: 'array',
			items: keybindingType
		}
	]
});

export class WorkbenchKeybindingService extends AbstractKeybindingService {

	private _keyboardMapper: IKeyboardMapper;
	private _cachedResolver: KeybindingResolver;
	private _firstTimeComputingResolver: boolean;
	private userKeybindings: ConfigWatcher<IUserFriendlyKeybinding[]>;

	constructor(
		windowElement: Window,
		@IContextKeyService contextKeyService: IContextKeyService,
		@ICommandService commandService: ICommandService,
		@ITelemetryService private telemetryService: ITelemetryService,
		@IMessageService messageService: IMessageService,
		@IEnvironmentService environmentService: IEnvironmentService,
		@IStatusbarService statusBarService: IStatusbarService
	) {
		super(contextKeyService, commandService, messageService, statusBarService);

		this._keyboardMapper = createKeyboardMapper();
		this._cachedResolver = null;
		this._firstTimeComputingResolver = true;

		this.userKeybindings = new ConfigWatcher(environmentService.appKeybindingsPath, { defaultConfig: [] });
		this.toDispose.push(toDisposable(() => this.userKeybindings.dispose()));

		keybindingsExtPoint.setHandler((extensions) => {
			let commandAdded = false;

			for (let extension of extensions) {
				commandAdded = this._handleKeybindingsExtensionPointUser(extension.description.isBuiltin, extension.value, extension.collector) || commandAdded;
			}

			if (commandAdded) {
				this.updateResolver({ source: KeybindingSource.Default });
			}
		});

		this.toDispose.push(this.userKeybindings.onDidUpdateConfiguration(event => this.updateResolver({
			source: KeybindingSource.User,
			keybindings: event.config
		})));

		this.toDispose.push(dom.addDisposableListener(windowElement, dom.EventType.KEY_DOWN, (e: KeyboardEvent) => {
			let keyEvent = new StandardKeyboardEvent(e);
			let shouldPreventDefault = this._dispatch(keyEvent, keyEvent.target);
			if (shouldPreventDefault) {
				keyEvent.preventDefault();
			}
		}));

		keybindingsTelemetry(telemetryService, this);
		let data = nativeKeymap.getCurrentKeyboardLayout();
		telemetryService.publicLog('keyboardLayout', {
			currentKeyboardLayout: data
		});
	}

	private _safeGetConfig(): IUserFriendlyKeybinding[] {
		let rawConfig = this.userKeybindings.getConfig();
		if (Array.isArray(rawConfig)) {
			return rawConfig;
		}
		return [];
	}

	public customKeybindingsCount(): number {
		let userKeybindings = this._safeGetConfig();

		return userKeybindings.length;
	}

	private updateResolver(event: IKeybindingEvent): void {
		this._cachedResolver = null;
		this._onDidUpdateKeybindings.fire(event);
	}

	protected _getResolver(): KeybindingResolver {
		if (!this._cachedResolver) {
			const defaults = this._toNormalizedKeybindingItems(KeybindingsRegistry.getDefaultKeybindings(), true);
			const overrides = this._toNormalizedKeybindingItems(this._getExtraKeybindings(this._firstTimeComputingResolver), false);
			this._cachedResolver = new KeybindingResolver(defaults, overrides);
			this._firstTimeComputingResolver = false;
		}
		return this._cachedResolver;
	}

	private _toNormalizedKeybindingItems(items: IKeybindingItem[], isDefault: boolean): ResolvedKeybindingItem[] {
		let result: ResolvedKeybindingItem[] = [], resultLen = 0;
		for (let i = 0, len = items.length; i < len; i++) {
			const item = items[i];
			const when = (item.when ? item.when.normalize() : null);
			const keybinding = item.keybinding;
			if (!keybinding) {
				// This might be a removal keybinding item in user settings => accept it
				result[resultLen++] = new ResolvedKeybindingItem(null, item.command, item.commandArgs, when, isDefault);
			} else {
				const resolvedKeybindings = this.resolveKeybinding(keybinding);
				for (let j = 0; j < resolvedKeybindings.length; j++) {
					result[resultLen++] = new ResolvedKeybindingItem(resolvedKeybindings[j], item.command, item.commandArgs, when, isDefault);
				}
			}
		}

		return result;
	}

	private _getExtraKeybindings(isFirstTime: boolean): IKeybindingItem[] {
		let extraUserKeybindings: IUserFriendlyKeybinding[] = this._safeGetConfig();
		if (!isFirstTime) {
			let cnt = extraUserKeybindings.length;

			this.telemetryService.publicLog('customKeybindingsChanged', {
				keyCount: cnt
			});
		}

		return extraUserKeybindings.map((k, i) => KeybindingIO.readKeybindingItem(k, i, OS));
	}

<<<<<<< HEAD
	public resolveKeybinding(kb: Keybinding): ResolvedKeybinding {
		// TODO@keybindings
		let r = this._keyboardMapper.resolveKeybinding(kb);
		if (r.length !== 1) {
			console.warn('oh noes => I cannot fulfill API!!!');
			return null;
		}
		return r[0];
	}

	public resolveKeyboardEvent(keyboardEvent: IKeyboardEvent): ResolvedKeybinding {
		return this._keyboardMapper.resolveKeyboardEvent(keyboardEvent);
=======
	public resolveKeybinding(kb: Keybinding): ResolvedKeybinding[] {
		return [new FancyResolvedKeybinding(kb)];
	}

	public resolveKeyboardEvent(keyboardEvent: IKeyboardEvent): ResolvedKeybinding {
		let keybinding = new SimpleKeybinding(
			keyboardEvent.ctrlKey,
			keyboardEvent.shiftKey,
			keyboardEvent.altKey,
			keyboardEvent.metaKey,
			keyboardEvent.keyCode
		);
		return this.resolveKeybinding(keybinding)[0];
>>>>>>> a92ddb56
	}

	private _handleKeybindingsExtensionPointUser(isBuiltin: boolean, keybindings: ContributedKeyBinding | ContributedKeyBinding[], collector: ExtensionMessageCollector): boolean {
		if (isContributedKeyBindingsArray(keybindings)) {
			let commandAdded = false;
			for (let i = 0, len = keybindings.length; i < len; i++) {
				commandAdded = this._handleKeybinding(isBuiltin, i + 1, keybindings[i], collector) || commandAdded;
			}
			return commandAdded;
		} else {
			return this._handleKeybinding(isBuiltin, 1, keybindings, collector);
		}
	}

	private _handleKeybinding(isBuiltin: boolean, idx: number, keybindings: ContributedKeyBinding, collector: ExtensionMessageCollector): boolean {

		let rejects: string[] = [];
		let commandAdded = false;

		if (isValidContributedKeyBinding(keybindings, rejects)) {
			let rule = this._asCommandRule(isBuiltin, idx++, keybindings);
			if (rule) {
				KeybindingsRegistry.registerKeybindingRule(rule);
				commandAdded = true;
			}
		}

		if (rejects.length > 0) {
			collector.error(nls.localize(
				'invalid.keybindings',
				"Invalid `contributes.{0}`: {1}",
				keybindingsExtPoint.name,
				rejects.join('\n')
			));
		}

		return commandAdded;
	}

	private _asCommandRule(isBuiltin: boolean, idx: number, binding: ContributedKeyBinding): IKeybindingRule {

		let {command, when, key, mac, linux, win} = binding;

		let weight: number;
		if (isBuiltin) {
			weight = KeybindingsRegistry.WEIGHT.builtinExtension(idx);
		} else {
			weight = KeybindingsRegistry.WEIGHT.externalExtension(idx);
		}

		let desc = {
			id: command,
			when: ContextKeyExpr.deserialize(when),
			weight: weight,
			primary: KeybindingIO.readKeybinding(key, OS),
			mac: mac && { primary: KeybindingIO.readKeybinding(mac, OS) },
			linux: linux && { primary: KeybindingIO.readKeybinding(linux, OS) },
			win: win && { primary: KeybindingIO.readKeybinding(win, OS) }
		};

		if (!desc.primary && !desc.mac && !desc.linux && !desc.win) {
			return undefined;
		}

		return desc;
	}

	public getDefaultKeybindings(): string {
		const resolver = this._getResolver();
		const defaultKeybindings = resolver.getDefaultKeybindings();
		const boundCommands = resolver.getDefaultBoundCommands();
		return (
			WorkbenchKeybindingService._getDefaultKeybindings(defaultKeybindings)
			+ '\n\n'
			+ WorkbenchKeybindingService._getAllCommandsAsComment(boundCommands)
		);
	}

	private static _getDefaultKeybindings(defaultKeybindings: ResolvedKeybindingItem[]): string {
		let out = new OutputBuilder();
		out.writeLine('[');

		let lastIndex = defaultKeybindings.length - 1;
		defaultKeybindings.forEach((k, index) => {
			KeybindingIO.writeKeybindingItem(out, k, OS);
			if (index !== lastIndex) {
				out.writeLine(',');
			} else {
				out.writeLine();
			}
		});
		out.writeLine(']');
		return out.toString();
	}

	private static _getAllCommandsAsComment(boundCommands: Map<string, boolean>): string {
		const unboundCommands = KeybindingResolver.getAllUnboundCommands(boundCommands);
		let pretty = unboundCommands.sort().join('\n// - ');
		return '// ' + nls.localize('unboundCommands', "Here are other available commands: ") + '\n// - ' + pretty;
	}
}

let schemaId = 'vscode://schemas/keybindings';
let schema: IJSONSchema = {
	'id': schemaId,
	'type': 'array',
	'title': nls.localize('keybindings.json.title', "Keybindings configuration"),
	'items': {
		'required': ['key'],
		'type': 'object',
		'defaultSnippets': [{ 'body': { 'key': '$1', 'command': '$2', 'when': '$3' } }],
		'properties': {
			'key': {
				'type': 'string',
				'description': nls.localize('keybindings.json.key', "Key or key sequence (separated by space)"),
			},
			'command': {
				'description': nls.localize('keybindings.json.command', "Name of the command to execute"),
			},
			'when': {
				'type': 'string',
				'description': nls.localize('keybindings.json.when', "Condition when the key is active.")
			},
			'args': {
				'description': nls.localize('keybindings.json.args', "Arguments to pass to the command to execute.")
			}
		}
	}
};

let schemaRegistry = <IJSONContributionRegistry>Registry.as(Extensions.JSONContribution);
schemaRegistry.registerSchema(schemaId, schema);<|MERGE_RESOLUTION|>--- conflicted
+++ resolved
@@ -248,34 +248,12 @@
 		return extraUserKeybindings.map((k, i) => KeybindingIO.readKeybindingItem(k, i, OS));
 	}
 
-<<<<<<< HEAD
-	public resolveKeybinding(kb: Keybinding): ResolvedKeybinding {
-		// TODO@keybindings
-		let r = this._keyboardMapper.resolveKeybinding(kb);
-		if (r.length !== 1) {
-			console.warn('oh noes => I cannot fulfill API!!!');
-			return null;
-		}
-		return r[0];
+	public resolveKeybinding(kb: Keybinding): ResolvedKeybinding[] {
+		return this._keyboardMapper.resolveKeybinding(kb);
 	}
 
 	public resolveKeyboardEvent(keyboardEvent: IKeyboardEvent): ResolvedKeybinding {
 		return this._keyboardMapper.resolveKeyboardEvent(keyboardEvent);
-=======
-	public resolveKeybinding(kb: Keybinding): ResolvedKeybinding[] {
-		return [new FancyResolvedKeybinding(kb)];
-	}
-
-	public resolveKeyboardEvent(keyboardEvent: IKeyboardEvent): ResolvedKeybinding {
-		let keybinding = new SimpleKeybinding(
-			keyboardEvent.ctrlKey,
-			keyboardEvent.shiftKey,
-			keyboardEvent.altKey,
-			keyboardEvent.metaKey,
-			keyboardEvent.keyCode
-		);
-		return this.resolveKeybinding(keybinding)[0];
->>>>>>> a92ddb56
 	}
 
 	private _handleKeybindingsExtensionPointUser(isBuiltin: boolean, keybindings: ContributedKeyBinding | ContributedKeyBinding[], collector: ExtensionMessageCollector): boolean {
