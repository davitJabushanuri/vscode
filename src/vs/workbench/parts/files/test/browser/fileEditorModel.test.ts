--- conflicted
+++ resolved
@@ -208,43 +208,6 @@
 		});
 	});
 
-<<<<<<< HEAD
-	test("Change after auto save triggered will cause another autosave and twice the events", function(done) {
-		this.timeout(10000); // TODO@Ben test tends to need longer?
-
-		let eventCounter = 0;
-		let m1 = baseInstantiationService.createInstance(TextFileEditorModel, toResource("/path/index.txt"), "utf8");
-
-		(<any>m1).autoSaveDelay = 10;
-		(<any>m1).autoSaveEnabled = true;
-
-		eventService.addListener(EventType.FILE_DIRTY, (e: LocalFileChangeEvent) => {
-			eventCounter++;
-		});
-
-		eventService.addListener(EventType.FILE_SAVED, (e: LocalFileChangeEvent) => {
-			eventCounter++;
-		});
-
-		m1.load().then(() => {
-			m1.textEditorModel.setValue("foo");
-
-			return Promise.timeout(50).then(() => {
-				m1.textEditorModel.setValue("bar");
-
-				return Promise.timeout(20).then(() => {
-					m1.dispose();
-					assert.ok(!m1.isDirty());
-					assert.equal(eventCounter, 4);
-
-					done();
-				});
-			});
-		});
-	});
-
-=======
->>>>>>> 18c4a65c
 	test("Dirty tracking", function(done) {
 		let resource = toResource("/path/index_async.txt");
 		let i1 = baseInstantiationService.createInstance(FileEditorInput, resource, "text/plain", "utf8");
